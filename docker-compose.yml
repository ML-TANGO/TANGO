# version: "3"

x-vol-coco: &vol_coco
  type: bind
  source: ${COCODIR:-./autonn/autonn/autonn_core/datasets/coco}
  target: /shared/datasets/coco
  read_only: false   # ← 쓰기 허용이면 false

x-vol-coco128: &vol_coco128
  type: bind
  source: ${COCO128DIR:-./autonn/autonn/autonn_core/datasets/coco128}
  target: /shared/datasets/coco128
  read_only: false

x-vol-imagenet: &vol_imagenet
  type: bind
  source: ${IMAGENETDIR:-./autonn/autonn/autonn_core/datasets/imagenet}
  target: /shared/datasets/imagenet
  read_only: false

x-vol-voc: &vol_voc
  type: bind
  source: ${VOCDIR:-./autonn/autonn/autonn_core/datasets/voc}
  target: /shared/datasets/VOC
  read_only: false

x-vol-chestxray: &vol_chestxray
  type: bind
  source: ${CHESTXRAYDIR:-./autonn/autonn/autonn_core/datasets/ChestXRay}
  target: /shared/datasets/ChestXRay
  read_only: false  

services:
  #---------------------------------
  # Project Manager
  #---------------------------------
  project_manager:
    build:
      context: ./project_manager
    # command: >
    #   sh -c "chmod 777 ./wait_for_postgres.sh &&
    #          ./wait_for_postgres.sh &&
    #          python manage.py makemigrations tango &&
    #          python manage.py makemigrations datasets &&
    #          python manage.py makemigrations targets &&
    #          python manage.py migrate &&
    #          python manage.py runserver 0.0.0.0:8085"
    command: >
      sh -c "chmod 777 ./wait_for_postgres.sh &&
             ./wait_for_postgres.sh &&
             python manage.py migrate &&
             python manage.py loaddata base_model_data.json &&
             python manage.py runserver 0.0.0.0:8085"
    volumes:
      # - ./project_manager:/code
      - shared:/shared
      - ${configYaml:-./autonn/autonn/autonn_core/tango/common/cfg}:/configYaml
<<<<<<< HEAD
      - *vol_coco
      - *vol_coco128
      - *vol_imagenet
      - *vol_voc
      - *vol_chestxray
=======
      - ./autonn_cl/autonn_cl/autonn_cl_core/tango/common/cfg:/configYaml  # configYaml 위에 autonn_cl의 cfg 폴더를 겹쳐서 마운트합니다.
      - ${COCODIR:-./autonn/autonn/autonn_core/datasets/coco}:/shared/datasets/coco
      - ${COCO128DIR:-./autonn/autonn/autonn_core/datasets/coco128}:/shared/datasets/coco128
>>>>>>> d789d55c
      - /var/run/docker.sock:/var/run/docker.sock

    hostname: projectmanager
    ports:
      - "8085:8085"
    environment:
      - POSTGRES_NAME=postgres
      - POSTGRES_USER=postgres
      - POSTGRES_PASSWORD=postgres
      - CONFIG_YAML_PATH=/configYaml
    depends_on:
      - postgresql

  #---------------------------------
  # DB for Project Manager
  #---------------------------------
  postgresql:
    image: postgres:15.4
    restart: always
    volumes:
      - postgreSQL:/var/lib/postgresql/data
    environment:
      - POSTGRES_NAME=postgres
      - POSTGRES_USER=postgres
      - POSTGRES_PASSWORD=postgres

  #---------------------------------
  # DB for labelling tool
  #---------------------------------
  # mariadb:
  #   container_name: "mariadb"
  #   image: mariadb:10
  #   ports:
  #     - 3306:3306
  #   volumes:
  #     - "./labelling/Deployment/db/my.cnf:/etc/mysql/my.cnf"
  #     - "./labelling/data:/var/lib/mysql"
  #     - "./labelling/Deployment/test/:/docker-entrypoint-initdb.d/"
  #   environment:
  #     MARIADB_DATABASE: labelling
  #     MARIADB_USER: username
  #     MARIADB_PASSWORD: password
  #     MARIADB_ROOT_PASSWORD: password
  #   restart: always

  #---------------------------------
  # Labelling tool
  #---------------------------------
  labelling:
    build:
      context: ./labelling
    volumes:
      - ./labelling/dataset:/var/appdata
      - ./labelling/datadb:/var/lib/mysql
      - shared:/shared
    ports:
      - "8086:80" # for Web UI
      - "8095:10236" # for Rest API

  #---------------------------------
  # AutoNN: AutoNN
  #---------------------------------
  autonn:
    build:
      context: ./autonn/autonn
    shm_size: "256M"
    ipc: host
    command: >
      sh -c "python manage.py makemigrations &&
             python manage.py migrate &&
             python manage.py runserver 0.0.0.0:8100"
    gpus: all
    environment:
      - NVIDIA_VISIBLE_DEVICES=${NVIDIA_VISIBLE_DEVICES:-all}
      - NVIDIA_DRIVER_CAPABILITIES=compute,utility
    volumes:
      - ./autonn/autonn:/source
      - shared:/shared
      - *vol_coco
      - *vol_coco128
      - *vol_imagenet
      - *vol_voc
      - *vol_chestxray
    hostname: autonn
    ports:
      - "8100:8100" # visualizer (vision model)
      - "8101:8101" # streamlit  (llm)


  #---------------------------------
  # AutoNN_CL: AutoNN_CL (중앙대 개발 - 기본 구조 제공)
  #---------------------------------
  autonn_cl:
      build:
        context: ./autonn_cl/autonn_cl
      shm_size: "256M"
      ipc: host
      command: >
        sh -c "python manage.py makemigrations &&
               python manage.py migrate &&
               python manage.py runserver 0.0.0.0:8102"
      deploy:
        resources:
          reservations:
            devices:
              - driver: nvidia
                count: all
                capabilities:
                  - gpu
                  - utility
                  - compute
                  - video
      environment:
        - NVIDIA_VISIBLE_DEVICES=${GPU_NUM:-all}
      volumes:
        - ./autonn_cl/autonn_cl:/source
        - shared:/shared
        - ./autonn_cl/autonn_cl/autonn_cl_core/datasets/coco128_seg:/shared/datasets/coco128_seg
        - ${COCODIR:-./autonn/autonn/autonn_core/datasets/coco}:/shared/datasets/coco
        - ${COCO128DIR:-./autonn/autonn/autonn_core/datasets/coco128}:/shared/datasets/coco128
      hostname: autonn-cl
      ports:
        - "8102:8102"

  #---------------------------------
  # Base Model Selector
  #---------------------------------
  # bms:
  #   build:
  #     context: ./base_model_select
  #   shm_size: "256M"
  #   command: >
  #     sh -c "python manage.py makemigrations &&
  #            python manage.py migrate --run-syncdb &&
  #            python manage.py runserver 0.0.0.0:8081"
  #   deploy:
  #     resources:
  #       reservations:
  #         devices:
  #           - driver: nvidia
  #             capabilities:
  #               - gpu
  #               - utility
  #               - compute
  #               - video
  #   environment:
  #     - NVIDIA_VISIBLE_DEVICES=${GPU_NUM:-all}
  #   hostname: bms
  #   volumes:
  #     - ./base_model_select:/source
  #     - shared:/shared
  #   ports:
  #     - "8081:8081"

  # #---------------------------------
  # # AutoNN: Bakcbone-NAS
  # #---------------------------------
  # autonn_bb:
  #   build:
  #     context: ./autonn/backbone_nas
  #   shm_size: '256M'
  #   ipc: host
  #   command: >
  #     sh -c "python manage.py makemigrations &&
  #            python manage.py migrate &&
  #            python manage.py runserver 0.0.0.0:8087"
  #   # use the below lines commented out if you want to use gpu
  #   # deploy:
  #   #   resources:
  #   #     reservations:
  #   #       devices:
  #   #         - driver: nvidia
  #   #           capabilities:
  #   #             - gpu
  #   #             - utility
  #   #             - compute
  #   #             - video
  #   # environment:
  #   #   - NVIDIA_VISIBLE_DEVICES=all
  #   volumes:
  #     - ./autonn/backbone_nas:/source
  #     - shared:/shared
  #   ports:
  #     - "8087:8087"

  # #---------------------------------
  # # AutoNN: Neck-NAS
  # #---------------------------------
  # autonn_nk:
  #   build:
  #     context: ./autonn/neck_nas
  #   shm_size: '256M'
  #   ipc: host
  #   command: >
  #     sh -c "python manage.py makemigrations &&
  #            python manage.py migrate &&
  #            python manage.py runserver 0.0.0.0:8089"
  #   # use the below lines commented out if you want to use gpu
  #   # deploy:
  #   #   resources:
  #   #     reservations:
  #   #       devices:
  #   #         - driver: nvidia
  #   #           capabilities:
  #   #             - gpu
  #   #             - utility
  #   #             - compute
  #   #             - video
  #   # environment:
  #   #   - NVIDIA_VISIBLE_DEVICES=all
  #   volumes:
  #     - ./autonn/neck_nas:/source
  #     - shared:/shared
  #     # - /Data:/shared/datasets # for local tests
  #   ports:
  #     - "8089:8089"

  #---------------------------------
  # AutoNN: YoloE
  #---------------------------------
  # autonn_yoloe:
  #   build:
  #     context: ./autonn/YoloE
  #   shm_size: "256M"
  #   ipc: host
  #   command: >
  #     sh -c "python manage.py pretrained_supernet &&
  #            python manage.py makemigrations &&
  #            python manage.py migrate &&
  #            python manage.py runserver 0.0.0.0:8090"
  #   # use the below lines commented out if you want to use gpu
  #   deploy:
  #     resources:
  #       reservations:
  #         devices:
  #           - driver: nvidia
  #             capabilities:
  #               - gpu
  #               - utility
  #               - compute
  #               - video
  #   environment:
  #     - NVIDIA_VISIBLE_DEVICES=${GPU_NUM:-all}
  #   volumes:
  #     - ./autonn/YoloE:/source
  #     - shared:/shared
  #     - ./autonn/YoloE/sample_yaml/dataset.yaml:/shared/datasets/coco/dataset.yaml # TEMP FILE UNTIL LABELLING MODULE WORKING
  #     - ${COCODIR:-./autonn/YoloE/sample_data/coco128}:/shared/datasets/coco # TEMP FILE UNTIL LABELLING MODULE WORKING
  #   hostname: yoloe
  #   ports:
  #     - "8090:8090"

  #---------------------------------
  # AutoNN: ResNet
  #---------------------------------
  # autonn_resnet:
  #   build:
  #     context: ./autonn/ResNet
  #   shm_size: "256M"
  #   ipc: host
  #   command: >
  #     sh -c "python manage.py makemigrations &&
  #            python manage.py migrate &&
  #            python manage.py runserver 0.0.0.0:8092"
  #   # use the below lines commented out if you want to use gpu
  #   deploy:
  #     resources:
  #       reservations:
  #         devices:
  #           - driver: nvidia
  #             capabilities:
  #               - gpu
  #               - utility
  #               - compute
  #               - video
  #   environment:
  #     - NVIDIA_VISIBLE_DEVICES=all
  #   volumes:
  #     - ./autonn/ResNet:/source
  #     - shared:/shared
  #   hostname: autonn-resnet
  #   ports:
  #     - "8092:8092"

  #---------------------------------
  # code_gen Build
  #---------------------------------
  code_gen:
    build:
      context: ./deploy_codegen/optimize_codegen
    hostname: codeGen
    volumes:
      - ./deploy_codegen/optimize_codegen:/source
      - shared:/tango
    command: >
      sh -c "cd /app && python3 code_gen.py"
    ports:
      - 8888:8888

  #---------------------------------
  # Cloud deploy (with target image build)
  #---------------------------------
  cloud_deploy:
    hostname: cloud-deploy
    build:
      context: ./deploy_targets/cloud
    # -- command is not requred in favor of s6-overlay supervisor
    # command: >
    #   sh -c "python main.py"
    environment:
      - CLOUD_MANAGER_PORT=8088
      # GCP auth settings
      - GOOGLE_APPLICATION_CREDENTIALS=/source/cloud_manager/service-account-file.json
      - GCP_REGION=asia-northeast3
      - GCP_PROJECT_ID=tango-project
    volumes:
      - ./deploy_targets/cloud:/source
      - /var/run/docker.sock:/var/run/docker.sock
      - shared:/shared
    ports:
      - "7007:7007" # image builder (API)
      - "8080:8080" # image builder (GUI)
      - "8890:8890" # cloud manager

  #---------------------------------
  # K8S deploy
  #---------------------------------
  # kube_deploy:
  #   hostname: kube-deploy
  #   build:
  #     context: ./deploy_targets/k8s
  #   container_name: "tango_k8s"
  #   privileged: true
  #   command: bash -c "cd /app && python3 k8s_deploy.py"
  #   volumes:
  #     - $HOME/.kube:/home/root/.kube
  #     - shared:/app/tango
  #     - ./deploy_targets/k8s:/app
  #     - /var/run/docker.sock:/var/run/docker.sock
  #   environment:
  #     - "HOME=/home/root"
  #   ports:
  #     - "8901:8901"

  #---------------------------------
  # K8S docker registry(image manager)
  #---------------------------------
  # registry:
  #   image: registry
  #   container_name: registry
  #   volumes:
  #     - registry_data:/var/lib/registry/docker/registry/v2
  #   ports:
  #     - "8903:5000"

  #---------------------------------
  # ondevice_deploy Build
  #---------------------------------
  ondevice_deploy:
    hostname: ondevice
    build:
      context: ./deploy_targets/ondevice
    volumes:
      - ./deploy_targets/ondevice:/source
      - shared:/tango
    command: >
      sh -c "cd /app && python3 ondevice_deploy.py"
    ports:
      - 8891:8891
  #---------------------------------
  # Visualizer
  #---------------------------------
  # viz2code:
  #   hostname: viz2code
  #   build:
  #     context: ./visualization
  #   command: >
  #     sh -c "cd ./visualization/frontend &&
  #            npm run build &&
  #            cd ..
  #            python manage.py makemigrations &&
  #            python manage.py migrate &&
  #            python manage.py runserver react 0.0.0.0:8091"
  #   volumes:
  #     - ./visualization:/source
  #     - shared:/shared
  #   ports:
  #     - "8091:8091"
  # #   depends_on:
  # #     - postgresql

  #---------------------------------
  # Volumes
  #---------------------------------
volumes:
  registry_data: {}
  postgreSQL: # for Proejct Manager
  shared: # shared Directory<|MERGE_RESOLUTION|>--- conflicted
+++ resolved
@@ -55,17 +55,12 @@
       # - ./project_manager:/code
       - shared:/shared
       - ${configYaml:-./autonn/autonn/autonn_core/tango/common/cfg}:/configYaml
-<<<<<<< HEAD
+      - ./autonn_cl/autonn_cl/autonn_cl_core/tango/common/cfg:/configYaml  # configYaml 위에 autonn_cl의 cfg 폴더를 겹쳐서 마운트합니다.
       - *vol_coco
       - *vol_coco128
       - *vol_imagenet
       - *vol_voc
       - *vol_chestxray
-=======
-      - ./autonn_cl/autonn_cl/autonn_cl_core/tango/common/cfg:/configYaml  # configYaml 위에 autonn_cl의 cfg 폴더를 겹쳐서 마운트합니다.
-      - ${COCODIR:-./autonn/autonn/autonn_core/datasets/coco}:/shared/datasets/coco
-      - ${COCO128DIR:-./autonn/autonn/autonn_core/datasets/coco128}:/shared/datasets/coco128
->>>>>>> d789d55c
       - /var/run/docker.sock:/var/run/docker.sock
 
     hostname: projectmanager
