version: "3"

services:
  #---------------------------------
  # Project Manager
  #---------------------------------
  project_manager:
    build:
      context: ./project_manager
    command: >
      sh -c "chmod 777 ./wait_for_postgres.sh &&
             ./wait_for_postgres.sh &&
             python manage.py makemigrations tango &&
             python manage.py migrate &&
             python manage.py collectstatic --no-input &&
             python manage.py loaddata base_model_data.json &&
             python manage.py runserver 0.0.0.0:8085"
    volumes:
      - ./project_manager:/code
      - shared:/shared
      - /var/run/docker.sock:/var/run/docker.sock
    hostname: projectmanager
    ports:
      - "8085:8085"
    environment:
      - POSTGRES_NAME=postgres
      - POSTGRES_USER=postgres
      - POSTGRES_PASSWORD=postgres
    depends_on:
      - postgresql

  #---------------------------------
  # DB for Project Manager
  #---------------------------------
  postgresql:
    image: postgres:latest
    restart: always
    volumes:
      - postgreSQL:/var/lib/postgresql/data
    environment:
      - POSTGRES_NAME=postgres
      - POSTGRES_USER=postgres
      - POSTGRES_PASSWORD=postgres

  #---------------------------------
  # DB for labelling tool
  #---------------------------------
  # mariadb:
  #   container_name: "mariadb"
  #   image: mariadb:10
  #   ports:
  #     - 3306:3306
  #   volumes:
  #     - "./labelling/Deployment/db/my.cnf:/etc/mysql/my.cnf"
  #     - "./labelling/data:/var/lib/mysql"
  #     - "./labelling/Deployment/test/:/docker-entrypoint-initdb.d/"
  #   environment:
  #     MARIADB_DATABASE: labelling
  #     MARIADB_USER: username
  #     MARIADB_PASSWORD: password
  #     MARIADB_ROOT_PASSWORD: password
  #   restart: always

  # #---------------------------------
  # # Labelling tool
  # #---------------------------------
<<<<<<< HEAD
  # labelling:
  #   build:
  #     context: ./labelling
  #   volumes:
  #     - ./labelling/dataset:/var/appdata
  #     - ./labelling/datadb:/var/lib/mysql
  #   ports:
  #     - "8086:80" # for Web UI
  #     - "8095:10236" # for Rest API
=======
  labelling:
    build:
      context: ./labelling
    volumes:
      - ./labelling/dataset:/var/appdata
      - ./labelling/datadb:/var/lib/mysql
      - shared:/shared
    ports:
      - "8086:80" # for Web UI
      - "8095:10236" # for Rest API
>>>>>>> 4ff48982

  #---------------------------------
  # Base Model Selector
  #---------------------------------
  bms:
    build:
      context: ./base_model_select
    shm_size: '256M'
    command: >
      sh -c "python manage.py makemigrations &&
             python manage.py migrate --run-syncdb &&
             python manage.py runserver 0.0.0.0:8081"
    # deploy:
    #   resources:
    #     reservations:
    #       devices:
    #         - driver: nvidia
    #           capabilities: [gpu]
    # environment:
    #   - NVIDIA_VISIBLE_DEVICES=all
    hostname: bms
    volumes:
      - ./base_model_select:/source
      - shared:/shared
    ports:
      - "8081:8081"

  # #---------------------------------
  # # AutoNN: Bakcbone-NAS
  # #---------------------------------
  # autonn_bb:
  #   build:
  #     context: ./autonn/backbone_nas
  #   shm_size: '256M'
  #   ipc: host
  #   command: >
  #     sh -c "python manage.py makemigrations &&
  #            python manage.py migrate &&
  #            python manage.py runserver 0.0.0.0:8087"
  #   # use the below lines commented out if you want to use gpu
  #   # deploy:
  #   #   resources:
  #   #     reservations:
  #   #       devices:
  #   #         - driver: nvidia
  #   #           capabilities:
  #   #             - gpu
  #   #             - utility
  #   #             - compute
  #   #             - video
  #   # environment:
  #   #   - NVIDIA_VISIBLE_DEVICES=all
  #   volumes:
  #     - ./autonn/backbone_nas:/source
  #     - shared:/shared
  #   ports:
  #     - "8087:8087"

  # #---------------------------------
  # # AutoNN: Neck-NAS
  # #---------------------------------
  # autonn_nk:
  #   build:
  #     context: ./autonn/neck_nas
  #   shm_size: '256M'
  #   ipc: host
  #   command: >
  #     sh -c "python manage.py makemigrations &&
  #            python manage.py migrate &&
  #            python manage.py runserver 0.0.0.0:8089"
  #   # use the below lines commented out if you want to use gpu
  #   # deploy:
  #   #   resources:
  #   #     reservations:
  #   #       devices:
  #   #         - driver: nvidia
  #   #           capabilities:
  #   #             - gpu
  #   #             - utility
  #   #             - compute
  #   #             - video
  #   # environment:
  #   #   - NVIDIA_VISIBLE_DEVICES=all
  #   volumes:
  #     - ./autonn/neck_nas:/source
  #     - shared:/shared
  #     # - /Data:/shared/datasets # for local tests
  #   ports:
  #     - "8089:8089"

  #---------------------------------
  # AutoNN: YoloE
  #---------------------------------
  autonn_yoloe:
    build:
      context: ./autonn/YoloE
    shm_size: '256M'
    ipc: host
    command: >
      sh -c "python manage.py makemigrations &&
             python manage.py migrate &&
             python manage.py runserver 0.0.0.0:8090"
    # use the below lines commented out if you want to use gpu
    deploy:
      resources:
        reservations:
          devices:
            - driver: nvidia
              capabilities:
                - gpu
                - utility
                - compute
                - video
    environment:
      - NVIDIA_VISIBLE_DEVICES=all
    volumes:
      - ./autonn/YoloE:/source
      - shared:/shared
      - ./autonn/YoloE/sample_yaml/dataset.yaml:/shared/datasets/coco/dataset.yaml # TEMP FILE UNTIL LABELLING MODULE WORKING
      - ${COCODIR:-./autonn/YoloE/sample_data/coco128}:/shared/datasets/coco # TEMP FILE UNTIL LABELLING MODULE WORKING
    hostname: yoloe
    ports:
      - "8090:8090"

  #---------------------------------
  # code_gen Build
  #---------------------------------
  code_gen:
    build:
      context: ./deploy_codegen/optimize_codegen
    hostname: codeGen
    volumes:
      - ./deploy_codegen/optimize_codegen:/source
      - shared:/tango
    command: >
      sh -c "cd /app && python3 code_gen.py"
    ports:
      - 8888:8888

  #---------------------------------
  # Cloud deploy (with target image build)
  #---------------------------------
  cloud_deploy:
    hostname: cloud_deploy
    build:
      context: ./deploy_targets/cloud
    # -- command is not requred in favor of s6-overlay supervisor
    # command: >
    #   sh -c "python main.py"
    environment:
      - CLOUD_MANAGER_PORT=8088
      # GCP auth settings
      - GOOGLE_APPLICATION_CREDENTIALS=/source/cloud_manager/service-account-file.json
      - GCP_REGION=asia-northeast3
      - GCP_PROJECT_ID=tango-project
    volumes:
      - ./deploy_targets/cloud:/source
      - /var/run/docker.sock:/var/run/docker.sock
      - /var/run/docker.sock:/var/run/docker.sock
      - shared:/shared
    ports:
      - "7007:7007"  # image builder (API)
      - "8080:8080"  # image builder (GUI)
      - "8088:8088"  # cloud manager

  #---------------------------------
  # K8S deploy
  #---------------------------------
  kube_deploy:
    hostname: kube_deploy
    build:
      context: ./deploy_targets/k8s
    container_name: "tango_k8s"
    privileged: true
    command:
      bash -c "cd /app && python3 k8s_deploy.py"
    volumes:
      - $HOME/.kube:/home/root/.kube
      - shared:/app/tango
      - ./deploy_targets/k8s:/app
      - /var/run/docker.sock:/var/run/docker.sock
    environment:
      - "HOME=/home/root"
    ports:
      - "8901:8901"

  #---------------------------------
  # K8S docker registry(image manager)
  #---------------------------------

  registry:
      image: registry
      container_name: registry
      volumes:
        - registry_data:/var/lib/registry/docker/registry/v2 # image 저장
      ports:
        - "8903:5000"

  #---------------------------------
  # ondevice_deploy Build
  #---------------------------------
  ondevice_deploy:
    hostname: ondevice
    build:
      context: ./deploy_targets/ondevice
    volumes:
      - ./deploy_targets/ondevice:/source
      - shared:/tango
    command: >
      sh -c "cd /app && python3 ondevice_deploy.py"
    ports:
      - 8891:8891
  #---------------------------------
  # Visualizer
  #---------------------------------
  viz2code:
    hostname: visualization
    build:
      context: ./visualization
    command: >
      sh -c "cd ./visualization/frontend &&
             npm run build &&
             cd ..
             python manage.py makemigrations &&
             python manage.py migrate &&
             python manage.py runserver react 0.0.0.0:8091"
    volumes:
      - ./viz2code:/source
    ports:
      - "8091:8091"
  #   depends_on:
  #     - postgresql

  #---------------------------------
  # Volumes
  #---------------------------------
volumes:
  registry_data: { }
  postgreSQL: # for Proejct Manager
  shared: # shared Directory<|MERGE_RESOLUTION|>--- conflicted
+++ resolved
@@ -61,20 +61,9 @@
   #     MARIADB_ROOT_PASSWORD: password
   #   restart: always
 
-  # #---------------------------------
-  # # Labelling tool
-  # #---------------------------------
-<<<<<<< HEAD
-  # labelling:
-  #   build:
-  #     context: ./labelling
-  #   volumes:
-  #     - ./labelling/dataset:/var/appdata
-  #     - ./labelling/datadb:/var/lib/mysql
-  #   ports:
-  #     - "8086:80" # for Web UI
-  #     - "8095:10236" # for Rest API
-=======
+  #---------------------------------
+  # Labelling tool
+  #---------------------------------
   labelling:
     build:
       context: ./labelling
@@ -85,7 +74,6 @@
     ports:
       - "8086:80" # for Web UI
       - "8095:10236" # for Rest API
->>>>>>> 4ff48982
 
   #---------------------------------
   # Base Model Selector
