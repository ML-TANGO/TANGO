version: "3"

services:
  #---------------------------------
  # Project Manager
  #---------------------------------
  project_manager:
    build:
      context: ./project_manager
    command: >
      sh -c "chmod 777 ./wait_for_postgres.sh &&
             ./wait_for_postgres.sh &&
             python manage.py makemigrations tango &&
             python manage.py makemigrations datasets &&
             python manage.py makemigrations targets &&
             python manage.py migrate &&
             python manage.py collectstatic --no-input &&
             python manage.py loaddata base_model_data.json &&
             python manage.py runserver 0.0.0.0:8085"
    volumes:
      - ./project_manager:/code
      - shared:/shared
      - ${COCODIR:-./autonn/autonn/autonn_core/datasets/coco}:/shared/datasets/coco
      - ${COCO128DIR:-./autonn/autonn/autonn_core/datasets/coco128}:/shared/datasets/coco128
      - /var/run/docker.sock:/var/run/docker.sock
    hostname: projectmanager
    ports:
      - "8085:8085"
    environment:
      - POSTGRES_NAME=postgres
      - POSTGRES_USER=postgres
      - POSTGRES_PASSWORD=postgres
    depends_on:
      - postgresql

  #---------------------------------
  # DB for Project Manager
  #---------------------------------
  postgresql:
    image: postgres:15.4
    restart: always
    volumes:
      - postgreSQL:/var/lib/postgresql/data
    environment:
      - POSTGRES_NAME=postgres
      - POSTGRES_USER=postgres
      - POSTGRES_PASSWORD=postgres

  #---------------------------------
  # DB for labelling tool
  #---------------------------------
  # mariadb:
  #   container_name: "mariadb"
  #   image: mariadb:10
  #   ports:
  #     - 3306:3306
  #   volumes:
  #     - "./labelling/Deployment/db/my.cnf:/etc/mysql/my.cnf"
  #     - "./labelling/data:/var/lib/mysql"
  #     - "./labelling/Deployment/test/:/docker-entrypoint-initdb.d/"
  #   environment:
  #     MARIADB_DATABASE: labelling
  #     MARIADB_USER: username
  #     MARIADB_PASSWORD: password
  #     MARIADB_ROOT_PASSWORD: password
  #   restart: always

  #---------------------------------
  # Labelling tool
  #---------------------------------
  labelling:
    build:
      context: ./labelling
    volumes:
      - ./labelling/dataset:/var/appdata
      - ./labelling/datadb:/var/lib/mysql
      - shared:/shared
    ports:
      - "8086:80" # for Web UI
      - "8095:10236" # for Rest API

  #---------------------------------
  # AutoNN: AutoNN
  #---------------------------------
  autonn:
    build:
      context: ./autonn/autonn
    shm_size: "256M"
    ipc: host
    command: >
      sh -c "python manage.py makemigrations &&
             python manage.py migrate &&
             python manage.py runserver 0.0.0.0:8100"
    deploy:
      resources:
        reservations:
          devices:
            - driver: nvidia
              capabilities:
                - gpu
                - utility
                - compute
                - video
    environment:
      - NVIDIA_VISIBLE_DEVICES=${GPU_NUM:-all}
    volumes:
      - ./autonn/autonn:/source
      - shared:/shared
      - ${COCODIR:-./autonn/autonn/autonn_core/datasets/coco}:/shared/datasets/coco
      - ${COCO128DIR:-./autonn/autonn/autonn_core/datasets/coco128}:/shared/datasets/coco128
    hostname: autonn
    ports:
      - "8100:8100"

  #---------------------------------
  # Base Model Selector
  #---------------------------------
<<<<<<< HEAD
  # bms:
  #   build:
  #     context: ./base_model_select
  #   shm_size: '256M'
  #   command: >
  #     sh -c "python manage.py makemigrations &&
  #            python manage.py migrate --run-syncdb &&
  #            python manage.py runserver 0.0.0.0:8081"
  #   deploy:
  #     resources:
  #       reservations:
  #         devices:
  #           - driver: nvidia
  #             capabilities:
  #               - gpu
  #               - utility
  #               - compute
  #               - video
  #   environment:
  #     - NVIDIA_VISIBLE_DEVICES=${GPU_NUM:-all}
  #   hostname: bms
  #   volumes:
  #     - ./base_model_select:/source
  #     - shared:/shared
  #   ports:
  #     - "8081:8081"
=======
  bms:
    build:
      context: ./base_model_select
    shm_size: "256M"
    command: >
      sh -c "python manage.py makemigrations &&
             python manage.py migrate --run-syncdb &&
             python manage.py runserver 0.0.0.0:8081"
    deploy:
      resources:
        reservations:
          devices:
            - driver: nvidia
              capabilities:
                - gpu
                - utility
                - compute
                - video
    environment:
      - NVIDIA_VISIBLE_DEVICES=${GPU_NUM:-all}
    hostname: bms
    volumes:
      - ./base_model_select:/source
      - shared:/shared
    ports:
      - "8081:8081"
>>>>>>> 1df22eda

  # #---------------------------------
  # # AutoNN: Bakcbone-NAS
  # #---------------------------------
  # autonn_bb:
  #   build:
  #     context: ./autonn/backbone_nas
  #   shm_size: '256M'
  #   ipc: host
  #   command: >
  #     sh -c "python manage.py makemigrations &&
  #            python manage.py migrate &&
  #            python manage.py runserver 0.0.0.0:8087"
  #   # use the below lines commented out if you want to use gpu
  #   # deploy:
  #   #   resources:
  #   #     reservations:
  #   #       devices:
  #   #         - driver: nvidia
  #   #           capabilities:
  #   #             - gpu
  #   #             - utility
  #   #             - compute
  #   #             - video
  #   # environment:
  #   #   - NVIDIA_VISIBLE_DEVICES=all
  #   volumes:
  #     - ./autonn/backbone_nas:/source
  #     - shared:/shared
  #   ports:
  #     - "8087:8087"

  # #---------------------------------
  # # AutoNN: Neck-NAS
  # #---------------------------------
  # autonn_nk:
  #   build:
  #     context: ./autonn/neck_nas
  #   shm_size: '256M'
  #   ipc: host
  #   command: >
  #     sh -c "python manage.py makemigrations &&
  #            python manage.py migrate &&
  #            python manage.py runserver 0.0.0.0:8089"
  #   # use the below lines commented out if you want to use gpu
  #   # deploy:
  #   #   resources:
  #   #     reservations:
  #   #       devices:
  #   #         - driver: nvidia
  #   #           capabilities:
  #   #             - gpu
  #   #             - utility
  #   #             - compute
  #   #             - video
  #   # environment:
  #   #   - NVIDIA_VISIBLE_DEVICES=all
  #   volumes:
  #     - ./autonn/neck_nas:/source
  #     - shared:/shared
  #     # - /Data:/shared/datasets # for local tests
  #   ports:
  #     - "8089:8089"

  #---------------------------------
  # AutoNN: YoloE
  #---------------------------------
<<<<<<< HEAD
  # autonn_yoloe:
  #   build:
  #     context: ./autonn/YoloE
  #   shm_size: '256M'
  #   ipc: host
  #   command: >
  #     sh -c "python manage.py pretrained_supernet &&
  #            python manage.py makemigrations &&
  #            python manage.py migrate &&
  #            python manage.py runserver 0.0.0.0:8090"
  #   # use the below lines commented out if you want to use gpu
  #   deploy:
  #     resources:
  #       reservations:
  #         devices:
  #           - driver: nvidia
  #             capabilities:
  #               - gpu
  #               - utility
  #               - compute
  #               - video
  #   environment:
  #     - NVIDIA_VISIBLE_DEVICES=${GPU_NUM:-all}
  #   volumes:
  #     - ./autonn/YoloE:/source
  #     - shared:/shared
  #     - ./autonn/YoloE/sample_yaml/dataset.yaml:/shared/datasets/coco/dataset.yaml # TEMP FILE UNTIL LABELLING MODULE WORKING
  #     - ${COCODIR:-./autonn/YoloE/sample_data/coco128}:/shared/datasets/coco # TEMP FILE UNTIL LABELLING MODULE WORKING
  #   hostname: yoloe
  #   ports:
  #     - "8090:8090"
=======
  autonn_yoloe:
    build:
      context: ./autonn/YoloE
    shm_size: "256M"
    ipc: host
    command: >
      sh -c "python manage.py pretrained_supernet &&
             python manage.py makemigrations &&
             python manage.py migrate &&
             python manage.py runserver 0.0.0.0:8090"
    # use the below lines commented out if you want to use gpu
    deploy:
      resources:
        reservations:
          devices:
            - driver: nvidia
              capabilities:
                - gpu
                - utility
                - compute
                - video
    environment:
      - NVIDIA_VISIBLE_DEVICES=${GPU_NUM:-all}
    volumes:
      - ./autonn/YoloE:/source
      - shared:/shared
      - ./autonn/YoloE/sample_yaml/dataset.yaml:/shared/datasets/coco/dataset.yaml # TEMP FILE UNTIL LABELLING MODULE WORKING
      - ${COCODIR:-./autonn/YoloE/sample_data/coco128}:/shared/datasets/coco # TEMP FILE UNTIL LABELLING MODULE WORKING
    hostname: yoloe
    ports:
      - "8090:8090"
>>>>>>> 1df22eda

  #---------------------------------
  # AutoNN: ResNet
  #---------------------------------
<<<<<<< HEAD
  # autonn_resnet:
  #   build:
  #     context: ./autonn/ResNet
  #   shm_size: '256M'
  #   ipc: host
  #   command: >
  #     sh -c "python manage.py makemigrations &&
  #            python manage.py migrate &&
  #            python manage.py runserver 0.0.0.0:8092"
  #   # use the below lines commented out if you want to use gpu
  #   deploy:
  #     resources:
  #       reservations:
  #         devices:
  #           - driver: nvidia
  #             capabilities:
  #               - gpu
  #               - utility
  #               - compute
  #               - video
  #   environment:
  #     - NVIDIA_VISIBLE_DEVICES=all
  #   volumes:
  #     - ./autonn/ResNet:/source
  #     - shared:/shared
  #   hostname: autonn-resnet
  #   ports:
  #     - "8092:8092"
=======
  autonn_resnet:
    build:
      context: ./autonn/ResNet
    shm_size: "256M"
    ipc: host
    command: >
      sh -c "python manage.py makemigrations &&
             python manage.py migrate &&
             python manage.py runserver 0.0.0.0:8092"
    # use the below lines commented out if you want to use gpu
    deploy:
      resources:
        reservations:
          devices:
            - driver: nvidia
              capabilities:
                - gpu
                - utility
                - compute
                - video
    environment:
      - NVIDIA_VISIBLE_DEVICES=all
    volumes:
      - ./autonn/ResNet:/source
      - shared:/shared
    hostname: autonn-resnet
    ports:
      - "8092:8092"
>>>>>>> 1df22eda

  #---------------------------------
  # code_gen Build
  #---------------------------------
  code_gen:
    build:
      context: ./deploy_codegen/optimize_codegen
    hostname: codeGen
    volumes:
      - ./deploy_codegen/optimize_codegen:/source
      - shared:/tango
    command: >
      sh -c "cd /app && python3 code_gen.py"
    ports:
      - 8888:8888

  #---------------------------------
  # Cloud deploy (with target image build)
  #---------------------------------
  cloud_deploy:
    hostname: cloud-deploy
    build:
      context: ./deploy_targets/cloud
    # -- command is not requred in favor of s6-overlay supervisor
    # command: >
    #   sh -c "python main.py"
    environment:
      - CLOUD_MANAGER_PORT=8088
      # GCP auth settings
      - GOOGLE_APPLICATION_CREDENTIALS=/source/cloud_manager/service-account-file.json
      - GCP_REGION=asia-northeast3
      - GCP_PROJECT_ID=tango-project
    volumes:
      - ./deploy_targets/cloud:/source
      - /var/run/docker.sock:/var/run/docker.sock
      - shared:/shared
    ports:
      - "7007:7007" # image builder (API)
      - "8080:8080" # image builder (GUI)
      - "8890:8890" # cloud manager

  #---------------------------------
  # K8S deploy
  #---------------------------------
  kube_deploy:
    hostname: kube-deploy
    build:
      context: ./deploy_targets/k8s
    container_name: "tango_k8s"
    privileged: true
    command: bash -c "cd /app && python3 k8s_deploy.py"
    volumes:
      - $HOME/.kube:/home/root/.kube
      - shared:/app/tango
      - ./deploy_targets/k8s:/app
      - /var/run/docker.sock:/var/run/docker.sock
    environment:
      - "HOME=/home/root"
    ports:
      - "8901:8901"

  #---------------------------------
  # K8S docker registry(image manager)
  #---------------------------------

  registry:
    image: registry
    container_name: registry
    volumes:
      - registry_data:/var/lib/registry/docker/registry/v2
    ports:
      - "8903:5000"

  #---------------------------------
  # ondevice_deploy Build
  #---------------------------------
  ondevice_deploy:
    hostname: ondevice
    build:
      context: ./deploy_targets/ondevice
    volumes:
      - ./deploy_targets/ondevice:/source
      - shared:/tango
    command: >
      sh -c "cd /app && python3 ondevice_deploy.py"
    ports:
      - 8891:8891
  #---------------------------------
  # Visualizer
  #---------------------------------
  # viz2code:
  #   hostname: viz2code
  #   build:
  #     context: ./visualization
  #   command: >
  #     sh -c "cd ./visualization/frontend &&
  #            npm run build &&
  #            cd ..
  #            python manage.py makemigrations &&
  #            python manage.py migrate &&
  #            python manage.py runserver react 0.0.0.0:8091"
  #   volumes:
  #     - ./visualization:/source
  #     - shared:/shared
  #   ports:
  #     - "8091:8091"
  # #   depends_on:
  # #     - postgresql

  #---------------------------------
  # Volumes
  #---------------------------------
volumes:
  registry_data: {}
  postgreSQL: # for Proejct Manager
  shared: # shared Directory<|MERGE_RESOLUTION|>--- conflicted
+++ resolved
@@ -115,34 +115,6 @@
   #---------------------------------
   # Base Model Selector
   #---------------------------------
-<<<<<<< HEAD
-  # bms:
-  #   build:
-  #     context: ./base_model_select
-  #   shm_size: '256M'
-  #   command: >
-  #     sh -c "python manage.py makemigrations &&
-  #            python manage.py migrate --run-syncdb &&
-  #            python manage.py runserver 0.0.0.0:8081"
-  #   deploy:
-  #     resources:
-  #       reservations:
-  #         devices:
-  #           - driver: nvidia
-  #             capabilities:
-  #               - gpu
-  #               - utility
-  #               - compute
-  #               - video
-  #   environment:
-  #     - NVIDIA_VISIBLE_DEVICES=${GPU_NUM:-all}
-  #   hostname: bms
-  #   volumes:
-  #     - ./base_model_select:/source
-  #     - shared:/shared
-  #   ports:
-  #     - "8081:8081"
-=======
   bms:
     build:
       context: ./base_model_select
@@ -169,7 +141,6 @@
       - shared:/shared
     ports:
       - "8081:8081"
->>>>>>> 1df22eda
 
   # #---------------------------------
   # # AutoNN: Bakcbone-NAS
@@ -237,39 +208,6 @@
   #---------------------------------
   # AutoNN: YoloE
   #---------------------------------
-<<<<<<< HEAD
-  # autonn_yoloe:
-  #   build:
-  #     context: ./autonn/YoloE
-  #   shm_size: '256M'
-  #   ipc: host
-  #   command: >
-  #     sh -c "python manage.py pretrained_supernet &&
-  #            python manage.py makemigrations &&
-  #            python manage.py migrate &&
-  #            python manage.py runserver 0.0.0.0:8090"
-  #   # use the below lines commented out if you want to use gpu
-  #   deploy:
-  #     resources:
-  #       reservations:
-  #         devices:
-  #           - driver: nvidia
-  #             capabilities:
-  #               - gpu
-  #               - utility
-  #               - compute
-  #               - video
-  #   environment:
-  #     - NVIDIA_VISIBLE_DEVICES=${GPU_NUM:-all}
-  #   volumes:
-  #     - ./autonn/YoloE:/source
-  #     - shared:/shared
-  #     - ./autonn/YoloE/sample_yaml/dataset.yaml:/shared/datasets/coco/dataset.yaml # TEMP FILE UNTIL LABELLING MODULE WORKING
-  #     - ${COCODIR:-./autonn/YoloE/sample_data/coco128}:/shared/datasets/coco # TEMP FILE UNTIL LABELLING MODULE WORKING
-  #   hostname: yoloe
-  #   ports:
-  #     - "8090:8090"
-=======
   autonn_yoloe:
     build:
       context: ./autonn/YoloE
@@ -301,41 +239,10 @@
     hostname: yoloe
     ports:
       - "8090:8090"
->>>>>>> 1df22eda
 
   #---------------------------------
   # AutoNN: ResNet
   #---------------------------------
-<<<<<<< HEAD
-  # autonn_resnet:
-  #   build:
-  #     context: ./autonn/ResNet
-  #   shm_size: '256M'
-  #   ipc: host
-  #   command: >
-  #     sh -c "python manage.py makemigrations &&
-  #            python manage.py migrate &&
-  #            python manage.py runserver 0.0.0.0:8092"
-  #   # use the below lines commented out if you want to use gpu
-  #   deploy:
-  #     resources:
-  #       reservations:
-  #         devices:
-  #           - driver: nvidia
-  #             capabilities:
-  #               - gpu
-  #               - utility
-  #               - compute
-  #               - video
-  #   environment:
-  #     - NVIDIA_VISIBLE_DEVICES=all
-  #   volumes:
-  #     - ./autonn/ResNet:/source
-  #     - shared:/shared
-  #   hostname: autonn-resnet
-  #   ports:
-  #     - "8092:8092"
-=======
   autonn_resnet:
     build:
       context: ./autonn/ResNet
@@ -364,7 +271,6 @@
     hostname: autonn-resnet
     ports:
       - "8092:8092"
->>>>>>> 1df22eda
 
   #---------------------------------
   # code_gen Build
