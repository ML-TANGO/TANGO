--- conflicted
+++ resolved
@@ -216,22 +216,6 @@
   #---------------------------------
   # Cloud deploy (with target image build)
   #---------------------------------
-<<<<<<< HEAD
-#   cloud_deploy:
-#    build:
-#      context: ./deploy_targets/cloud
-#    # -- command is not requred in favor of s6-overlay supervisor
-#    # command: >
-#    #   sh -c "python main.py"
-#    volumes:
-#      - ./deploy_targets/cloud/cloud_manager:/source/cloud_manager
-#      - ./deploy_targets/cloud/image_builder:/source/image_builder
-#      - /var/run/docker.sock:/var/run/docker.sock
-#    ports:
-#      - "7007:7007"  # image builder (API)
-#      - "8080:8080"  # image builder (GUI)
-#      - "8088:8088"  # cloud manager
-=======
   cloud_deploy:
     hostname: cloud_deploy
     build:
@@ -254,7 +238,6 @@
       - "7007:7007"  # image builder (API)
       - "8080:8080"  # image builder (GUI)
       - "8088:8088"  # cloud manager
->>>>>>> f48111ef
 
   #---------------------------------
   # K8S deploy
@@ -287,7 +270,7 @@
       volumes:
         - registry_data:/var/lib/registry/docker/registry/v2 # image 저장
       ports:
-        - "8903:5000"
+        - "8901:5000"
 
   #---------------------------------
   # ondevice_deploy Build
@@ -306,24 +289,6 @@
   #---------------------------------
   # Visualizer
   #---------------------------------
-<<<<<<< HEAD
-#  viz2code:
-#    build:
-#      context: ./visualization
-#    command: >
-#      sh -c "cd ./visualization/frontend &&
-#             npm run build &&
-#             cd ..
-#             python manage.py makemigrations &&
-#             python manage.py migrate &&
-#             python manage.py runserver react 0.0.0.0:8091"
-#    volumes:
-#      - ./viz2code:/source
-#    ports:
-#      - "8091:8091"
-#  #   depends_on:
-#  #     - postgresql
-=======
   viz2code:
     hostname: visualization
     build:
@@ -341,7 +306,6 @@
       - "8091:8091"
   #   depends_on:
   #     - postgresql
->>>>>>> f48111ef
 
   #---------------------------------
   # Volumes
