import os
import requests
import asyncio
import docker
import json
import textwrap

#region API REQUEST ...................................................................................................

async def start_handler(continer, user_id, project_id):
    print(continer)
    print(user_id)
    print(project_id)

    host, port = get_container_info(continer)
    start_task = asyncio.create_task(continer_start_api(host + ':' + port, user_id, project_id))
    result = await start_task
    # host, port = get_container_info(continer)
    # result = continer_start_api(host + ':' + port, user_id, project_id)
    return result

async def continer_start_api(host, user_id, project_id):
    url = 'http://' + host + '/start'
    headers = {
        'Content-Type' : 'text/plain'
    }
    payload = {
        'user_id' : user_id,
        'project_id' : project_id,
    }
    response = requests.get(url, headers=headers, params=payload)
    print_roundtrip_text = print_roundtrip(response)
    print(print_roundtrip_text)
    print(response.content.decode('utf-8'))

    # return response.json()
    # return str(response.content.decode('utf-8'))
    return json.dumps({'response': str(response.content, 'utf-8').replace('"',''), 'request_info': str(print_roundtrip_text)})



#################################################################################################################

async def request_handler(continer, user_id, project_id):
    print(continer)
    print(user_id)
    print(project_id)

    # host, port = get_container_info(continer)
    # start_task = asyncio.create_task(continer_request_api(host + ':' + port, user_id, project_id))
    # result = await start_task
    try:
        # host, port = get_container_info(continer)
        # result = continer_request_api(host + ':' + port, user_id, project_id)
        # return result


        host, port = get_container_info(continer)
        start_task = asyncio.create_task(continer_request_api(host + ':' + port, user_id, project_id))
        result = await start_task
        return result
    
    except Exception as error:
        print('request_handler - error : ' + str(error))
        return None

async def continer_request_api(host, user_id, project_id):
    url = 'http://' + host + '/status_request'
    headers = {
        'Content-Type' : 'text/plain'
    }
    payload = {
        'user_id' : user_id,
        'project_id' : project_id,
    }
    response = requests.get(url, headers=headers, params=payload)
    print("response")
    print(response)

    # return response.json()
    # return str(response.content.decode('utf-8'))
    return str(response.content, 'utf-8').replace('"','')


#endregion

#region Get Docker Logs ...............................................................................................

def get_docker_log_handler(container, last_logs_timestamp):
    client = docker.from_env()
    dockerContainerName = get_docker_container_name(container)
    containerList = client.containers.list()
    container = next(item for item in containerList if dockerContainerName in str(item.name))
    logs = ''
    if int(last_logs_timestamp) == 0:
        logs = container.logs(timestamps = True)
    else:
        logs = container.logs(timestamps = True, since = int(last_logs_timestamp))
    return logs.decode('utf-8')
#endregion

#region Get Container Info ............................................................................................
def get_container_info(host_name):
    ports_by_container = {
        'bms' : "8081",
        'yoloe' : "8090",
        'codeGen' : "8888",
        'imageDepoly' : "8890",
    }
    return host_name, ports_by_container[host_name]

def get_docker_container_name(container):

    containerName = ''
    if container == 'init' :
        containerName = ''
    elif container == 'bms' :
        containerName = 'bms'
    elif container == 'yoloe' :
        containerName = 'autonn_yoloe'
    elif container == 'labelling' :
        containerName = 'labelling'
    elif container == 'autonn_bb' :
        containerName = 'autonn_bb'
    elif container == 'autonn_nk' :
        containerName = 'autonn_nk'
    elif container == 'codeGen' :
        containerName = 'code_gen'
    elif container == 'imageDepoly' :
        containerName = 'cloud_deploy'
    else :
        containerName = 'bms'

    return str(containerName)
#endregion


def print_roundtrip(response, *args, **kwargs):
    format_headers = lambda d: '\n'.join(f'{k}: {v}' for k, v in d.items())
    print('')
    return str(textwrap.dedent('''
        ---------------- request ----------------
        {req.method} {req.url}
        {reqhdrs}
        ---------------- response ----------------
        {res.status_code} {res.reason} {res.url}
        {reshdrs}

        response : {res.text}
    ''').format(
        req=response.request, 
        res=response, 
        reqhdrs=format_headers(response.request.headers), 
        reshdrs=format_headers(response.headers), 
<<<<<<< HEAD
    ))
=======
    ))



# 로그에 보여질 Container 명으로 변경
def get_log_container_name(container):
    if container == 'bms':
        return 'BMS'
    elif container == 'yoloe':
        return 'Auto NN'
    elif container == 'codeGen' or container == 'code_gen' or container == 'codegen':
        return 'Code Gen'
    

def db_container_name(container):
    if container == 'bms' or container == 'BMS':
        return 'bms'
    elif container == 'yoloe':
        return 'yoloe'
    elif container == 'codeGen' or container == 'code_gen' or container == 'codegen':
        return 'codeGen'
>>>>>>> b97ad7b8
<|MERGE_RESOLUTION|>--- conflicted
+++ resolved
@@ -152,9 +152,6 @@
         res=response, 
         reqhdrs=format_headers(response.request.headers), 
         reshdrs=format_headers(response.headers), 
-<<<<<<< HEAD
-    ))
-=======
     ))
 
 
@@ -175,5 +172,4 @@
     elif container == 'yoloe':
         return 'yoloe'
     elif container == 'codeGen' or container == 'code_gen' or container == 'codegen':
-        return 'codeGen'
->>>>>>> b97ad7b8
+        return 'codeGen'